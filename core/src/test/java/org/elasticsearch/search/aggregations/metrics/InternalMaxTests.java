--- conflicted
+++ resolved
@@ -20,6 +20,7 @@
 package org.elasticsearch.search.aggregations.metrics;
 
 import org.elasticsearch.common.io.stream.Writeable.Reader;
+import org.elasticsearch.search.DocValueFormat;
 import org.elasticsearch.search.aggregations.InternalAggregationTestCase;
 import org.elasticsearch.search.aggregations.ParsedAggregation;
 import org.elasticsearch.search.aggregations.metrics.max.InternalMax;
@@ -33,13 +34,9 @@
 
     @Override
     protected InternalMax createTestInstance(String name, List<PipelineAggregator> pipelineAggregators, Map<String, Object> metaData) {
-<<<<<<< HEAD
         double value = frequently() ? randomDouble() : randomFrom(new Double[] { Double.NEGATIVE_INFINITY, Double.POSITIVE_INFINITY });
-        DocValueFormat formatter = randomFrom(new DocValueFormat.Decimal("###.##"), DocValueFormat.BOOLEAN, DocValueFormat.RAW);
+        DocValueFormat formatter = randomNumericDocValueFormat();
         return new InternalMax(name, value, formatter, pipelineAggregators, metaData);
-=======
-        return new InternalMax(name, randomDouble(), randomNumericDocValueFormat(), pipelineAggregators, metaData);
->>>>>>> 8758c541
     }
 
     @Override
