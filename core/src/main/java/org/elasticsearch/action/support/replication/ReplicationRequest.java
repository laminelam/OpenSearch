/*
 * Licensed to Elasticsearch under one or more contributor
 * license agreements. See the NOTICE file distributed with
 * this work for additional information regarding copyright
 * ownership. Elasticsearch licenses this file to you under
 * the Apache License, Version 2.0 (the "License"); you may
 * not use this file except in compliance with the License.
 * You may obtain a copy of the License at
 *
 *    http://www.apache.org/licenses/LICENSE-2.0
 *
 * Unless required by applicable law or agreed to in writing,
 * software distributed under the License is distributed on an
 * "AS IS" BASIS, WITHOUT WARRANTIES OR CONDITIONS OF ANY
 * KIND, either express or implied.  See the License for the
 * specific language governing permissions and limitations
 * under the License.
 */

package org.elasticsearch.action.support.replication;

import org.elasticsearch.action.ActionRequestValidationException;
import org.elasticsearch.action.IndicesRequest;
import org.elasticsearch.action.WriteConsistencyLevel;
import org.elasticsearch.action.support.ChildTaskActionRequest;
import org.elasticsearch.action.support.IndicesOptions;
import org.elasticsearch.common.Nullable;
import org.elasticsearch.common.io.stream.StreamInput;
import org.elasticsearch.common.io.stream.StreamOutput;
import org.elasticsearch.common.unit.TimeValue;
import org.elasticsearch.index.shard.ShardId;
import org.elasticsearch.tasks.Task;

import java.io.IOException;
import java.util.concurrent.TimeUnit;

import static org.elasticsearch.action.ValidateActions.addValidationError;

/**
 *
 */
public abstract class ReplicationRequest<Request extends ReplicationRequest<Request>> extends ChildTaskActionRequest<Request> implements IndicesRequest {

    public static final TimeValue DEFAULT_TIMEOUT = new TimeValue(1, TimeUnit.MINUTES);

    /**
     * Target shard the request should execute on. In case of index and delete requests,
     * shard id gets resolved by the transport action before performing request operation
     * and at request creation time for shard-level bulk, refresh and flush requests.
     */
    protected ShardId shardId;

    long seqNo;
    long primaryTerm;

    protected TimeValue timeout = DEFAULT_TIMEOUT;
    protected String index;

    private WriteConsistencyLevel consistencyLevel = WriteConsistencyLevel.DEFAULT;

    private long routedBasedOnClusterVersion = 0;

    public ReplicationRequest() {

    }


    /**
     * Creates a new request with resolved shard id
     */
    public ReplicationRequest(ShardId shardId) {
        this.index = shardId.getIndexName();
        this.shardId = shardId;
    }

    /**
     * Copy constructor that creates a new request that is a copy of the one provided as an argument.
     * The new request will inherit though headers and context from the original request that caused it.
     */
    protected ReplicationRequest(Request request) {
        this.timeout = request.timeout();
        this.index = request.index();
        this.consistencyLevel = request.consistencyLevel();
        this.shardId = request.shardId();
        this.seqNo = request.seqNo();
        this.primaryTerm = request.primaryTerm();
    }

    /**
     * A timeout to wait if the index operation can't be performed immediately. Defaults to <tt>1m</tt>.
     */
    @SuppressWarnings("unchecked")
    public final Request timeout(TimeValue timeout) {
        this.timeout = timeout;
        return (Request) this;
    }

    /**
     * A timeout to wait if the index operation can't be performed immediately. Defaults to <tt>1m</tt>.
     */
    public final Request timeout(String timeout) {
        return timeout(TimeValue.parseTimeValue(timeout, null, getClass().getSimpleName() + ".timeout"));
    }

    public TimeValue timeout() {
        return timeout;
    }

    public String index() {
        return this.index;
    }

    @SuppressWarnings("unchecked")
    public final Request index(String index) {
        this.index = index;
        return (Request) this;
    }

    @Override
    public String[] indices() {
        return new String[]{index};
    }

    @Override
    public IndicesOptions indicesOptions() {
        return IndicesOptions.strictSingleIndexNoExpandForbidClosed();
    }

    public WriteConsistencyLevel consistencyLevel() {
        return this.consistencyLevel;
    }

    /**
     * @return the shardId of the shard where this operation should be executed on.
     * can be null if the shardID has not yet been resolved
     */
    public
    @Nullable
    ShardId shardId() {
        return shardId;
    }

    /**
     * Sets the consistency level of write. Defaults to {@link org.elasticsearch.action.WriteConsistencyLevel#DEFAULT}
     */
    @SuppressWarnings("unchecked")
    public final Request consistencyLevel(WriteConsistencyLevel consistencyLevel) {
        this.consistencyLevel = consistencyLevel;
        return (Request) this;
    }

    /**
     * Sets the minimum version of the cluster state that is required on the next node before we redirect to another primary.
     * Used to prevent redirect loops, see also {@link TransportReplicationAction.ReroutePhase#doRun()}
     */
    @SuppressWarnings("unchecked")
    Request routedBasedOnClusterVersion(long routedBasedOnClusterVersion) {
        this.routedBasedOnClusterVersion = routedBasedOnClusterVersion;
        return (Request) this;
    }

    long routedBasedOnClusterVersion() {
        return routedBasedOnClusterVersion;
    }

    /**
     * Returns the sequence number for this operation. The sequence number is assigned while the operation
     * is performed on the primary shard.
     */
    public long seqNo() {
        return seqNo;
    }

    /** sets the sequence number for this operation. should only be called on the primary shard */
    public void seqNo(long seqNo) {
        this.seqNo = seqNo;
    }

    /** returns the primary term active at the time the operation was performed on the primary shard */
    public long primaryTerm() {
        return primaryTerm;
    }

    /** marks the primary term in which the operation was performed */
    public void primaryTerm(long term) {
        primaryTerm = term;
    }

    @Override
    public ActionRequestValidationException validate() {
        ActionRequestValidationException validationException = null;
        if (index == null) {
            validationException = addValidationError("index is missing", validationException);
        }
        return validationException;
    }

    @Override
    public void readFrom(StreamInput in) throws IOException {
        super.readFrom(in);
        if (in.readBoolean()) {
            shardId = ShardId.readShardId(in);
        } else {
            shardId = null;
        }
        consistencyLevel = WriteConsistencyLevel.fromId(in.readByte());
        timeout = TimeValue.readTimeValue(in);
        index = in.readString();
<<<<<<< HEAD
        seqNo = in.readVLong();
        primaryTerm = in.readVLong();
=======
        routedBasedOnClusterVersion = in.readVLong();
>>>>>>> b5aee207
    }

    @Override
    public void writeTo(StreamOutput out) throws IOException {
        super.writeTo(out);
        if (shardId != null) {
            out.writeBoolean(true);
            shardId.writeTo(out);
        } else {
            out.writeBoolean(false);
        }
        out.writeByte(consistencyLevel.id());
        timeout.writeTo(out);
        out.writeString(index);
<<<<<<< HEAD
        out.writeVLong(seqNo);
        out.writeVLong(primaryTerm);
=======
        out.writeVLong(routedBasedOnClusterVersion);
    }

    @Override
    public Task createTask(long id, String type, String action, String parentTaskNode, long parentTaskId) {
        return new ReplicationTask(id, type, action, getDescription(), parentTaskNode, parentTaskId);
>>>>>>> b5aee207
    }

    /**
     * Sets the target shard id for the request. The shard id is set when a
     * index/delete request is resolved by the transport action
     */
    @SuppressWarnings("unchecked")
    public Request setShardId(ShardId shardId) {
        this.shardId = shardId;
        return (Request) this;
    }

    @Override
    public String toString() {
        if (shardId != null) {
            return shardId.toString();
        } else {
            return index;
        }
    }

    @Override
    public String getDescription() {
        return toString();
    }
}<|MERGE_RESOLUTION|>--- conflicted
+++ resolved
@@ -206,12 +206,9 @@
         consistencyLevel = WriteConsistencyLevel.fromId(in.readByte());
         timeout = TimeValue.readTimeValue(in);
         index = in.readString();
-<<<<<<< HEAD
+        routedBasedOnClusterVersion = in.readVLong();
         seqNo = in.readVLong();
         primaryTerm = in.readVLong();
-=======
-        routedBasedOnClusterVersion = in.readVLong();
->>>>>>> b5aee207
     }
 
     @Override
@@ -226,17 +223,14 @@
         out.writeByte(consistencyLevel.id());
         timeout.writeTo(out);
         out.writeString(index);
-<<<<<<< HEAD
+        out.writeVLong(routedBasedOnClusterVersion);
         out.writeVLong(seqNo);
         out.writeVLong(primaryTerm);
-=======
-        out.writeVLong(routedBasedOnClusterVersion);
     }
 
     @Override
     public Task createTask(long id, String type, String action, String parentTaskNode, long parentTaskId) {
         return new ReplicationTask(id, type, action, getDescription(), parentTaskNode, parentTaskId);
->>>>>>> b5aee207
     }
 
     /**
