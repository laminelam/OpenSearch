/*
 * Licensed to Elasticsearch under one or more contributor
 * license agreements. See the NOTICE file distributed with
 * this work for additional information regarding copyright
 * ownership. Elasticsearch licenses this file to you under
 * the Apache License, Version 2.0 (the "License"); you may
 * not use this file except in compliance with the License.
 * You may obtain a copy of the License at
 *
 *    http://www.apache.org/licenses/LICENSE-2.0
 *
 * Unless required by applicable law or agreed to in writing,
 * software distributed under the License is distributed on an
 * "AS IS" BASIS, WITHOUT WARRANTIES OR CONDITIONS OF ANY
 * KIND, either express or implied.  See the License for the
 * specific language governing permissions and limitations
 * under the License.
 */
package org.elasticsearch.index.engine;

import org.apache.lucene.index.LiveIndexWriterConfig;
import org.elasticsearch.common.settings.Settings;
import org.elasticsearch.index.IndexService;
import org.elasticsearch.test.ElasticsearchSingleNodeTest;

import java.util.concurrent.TimeUnit;

import static org.hamcrest.Matchers.equalTo;
import static org.hamcrest.Matchers.is;

public class InternalEngineSettingsTest extends ElasticsearchSingleNodeTest {

    public void testSettingsUpdate() {
        final IndexService service = createIndex("foo");
        // INDEX_COMPOUND_ON_FLUSH
        InternalEngine engine = ((InternalEngine)engine(service));
        assertThat(engine.getCurrentIndexWriterConfig().getUseCompoundFile(), is(true));
        client().admin().indices().prepareUpdateSettings("foo").setSettings(Settings.builder().put(EngineConfig.INDEX_COMPOUND_ON_FLUSH, false).build()).get();
        assertThat(engine.getCurrentIndexWriterConfig().getUseCompoundFile(), is(false));
        client().admin().indices().prepareUpdateSettings("foo").setSettings(Settings.builder().put(EngineConfig.INDEX_COMPOUND_ON_FLUSH, true).build()).get();
        assertThat(engine.getCurrentIndexWriterConfig().getUseCompoundFile(), is(true));


        // VERSION MAP SIZE
        long indexBufferSize = engine.config().getIndexingBufferSize().bytes();
        long versionMapSize = engine.config().getVersionMapSize().bytes();
        assertThat(versionMapSize, equalTo((long) (indexBufferSize * 0.25)));

        final int iters = between(1, 20);
        for (int i = 0; i < iters; i++) {
            boolean compoundOnFlush = randomBoolean();

            // Tricky: TimeValue.parseTimeValue casts this long to a double, which steals 11 of the 64 bits for exponent, so we can't use
            // the full long range here else the assert below fails:
            long gcDeletes = random().nextLong() & (Long.MAX_VALUE >> 11);

            boolean versionMapAsPercent = randomBoolean();
            double versionMapPercent = randomIntBetween(0, 100);
            long versionMapSizeInMB = randomIntBetween(10, 20);
            String versionMapString = versionMapAsPercent ? versionMapPercent + "%" : versionMapSizeInMB + "mb";

            Settings build = Settings.builder()
                    .put(EngineConfig.INDEX_COMPOUND_ON_FLUSH, compoundOnFlush)
                    .put(EngineConfig.INDEX_GC_DELETES_SETTING, gcDeletes, TimeUnit.MILLISECONDS)
                    .put(EngineConfig.INDEX_VERSION_MAP_SIZE, versionMapString)
                    .build();
            assertEquals(gcDeletes, build.getAsTime(EngineConfig.INDEX_GC_DELETES_SETTING, null).millis());

            client().admin().indices().prepareUpdateSettings("foo").setSettings(build).get();
            LiveIndexWriterConfig currentIndexWriterConfig = engine.getCurrentIndexWriterConfig();
            assertEquals(engine.config().isCompoundOnFlush(), compoundOnFlush);
            assertEquals(currentIndexWriterConfig.getUseCompoundFile(), compoundOnFlush);


            assertEquals(engine.config().getGcDeletesInMillis(), gcDeletes);
            assertEquals(engine.getGcDeletesInMillis(), gcDeletes);

            indexBufferSize = engine.config().getIndexingBufferSize().bytes();
            versionMapSize = engine.config().getVersionMapSize().bytes();
            if (versionMapAsPercent) {
                assertThat(versionMapSize, equalTo((long) (indexBufferSize * (versionMapPercent / 100))));
            } else {
                assertThat(versionMapSize, equalTo(1024 * 1024 * versionMapSizeInMB));
            }
        }

<<<<<<< HEAD
        Settings settings = ImmutableSettings.builder()
                .put(EngineConfig.INDEX_GC_DELETES_SETTING, 1000, TimeUnit.MILLISECONDS)
=======
        Settings settings = Settings.builder()
                .put(EngineConfig.INDEX_GC_DELETES_SETTING, 1000)
>>>>>>> e97353e8
                .build();
        client().admin().indices().prepareUpdateSettings("foo").setSettings(settings).get();
        assertEquals(engine.getGcDeletesInMillis(), 1000);
        assertTrue(engine.config().isEnableGcDeletes());


        settings = Settings.builder()
                .put(EngineConfig.INDEX_GC_DELETES_SETTING, "0ms")
                .build();

        client().admin().indices().prepareUpdateSettings("foo").setSettings(settings).get();
        assertEquals(engine.getGcDeletesInMillis(), 0);
        assertTrue(engine.config().isEnableGcDeletes());

<<<<<<< HEAD
        settings = ImmutableSettings.builder()
                .put(EngineConfig.INDEX_GC_DELETES_SETTING, 1000, TimeUnit.MILLISECONDS)
=======
        settings = Settings.builder()
                .put(EngineConfig.INDEX_GC_DELETES_SETTING, 1000)
>>>>>>> e97353e8
                .build();
        client().admin().indices().prepareUpdateSettings("foo").setSettings(settings).get();
        assertEquals(engine.getGcDeletesInMillis(), 1000);
        assertTrue(engine.config().isEnableGcDeletes());

        settings = Settings.builder()
                .put(EngineConfig.INDEX_VERSION_MAP_SIZE, "sdfasfd")
                .build();
        try {
            client().admin().indices().prepareUpdateSettings("foo").setSettings(settings).get();
            fail("settings update didn't fail, but should have");
        } catch (IllegalArgumentException e) {
            // good
        }

        settings = Settings.builder()
                .put(EngineConfig.INDEX_VERSION_MAP_SIZE, "-12%")
                .build();
        try {
            client().admin().indices().prepareUpdateSettings("foo").setSettings(settings).get();
            fail("settings update didn't fail, but should have");
        } catch (IllegalArgumentException e) {
            // good
        }

        settings = Settings.builder()
                .put(EngineConfig.INDEX_VERSION_MAP_SIZE, "130%")
                .build();
        try {
            client().admin().indices().prepareUpdateSettings("foo").setSettings(settings).get();
            fail("settings update didn't fail, but should have");
        } catch (IllegalArgumentException e) {
            // good
        }
    }


}<|MERGE_RESOLUTION|>--- conflicted
+++ resolved
@@ -84,13 +84,8 @@
             }
         }
 
-<<<<<<< HEAD
-        Settings settings = ImmutableSettings.builder()
+        Settings settings = Settings.builder()
                 .put(EngineConfig.INDEX_GC_DELETES_SETTING, 1000, TimeUnit.MILLISECONDS)
-=======
-        Settings settings = Settings.builder()
-                .put(EngineConfig.INDEX_GC_DELETES_SETTING, 1000)
->>>>>>> e97353e8
                 .build();
         client().admin().indices().prepareUpdateSettings("foo").setSettings(settings).get();
         assertEquals(engine.getGcDeletesInMillis(), 1000);
@@ -105,13 +100,8 @@
         assertEquals(engine.getGcDeletesInMillis(), 0);
         assertTrue(engine.config().isEnableGcDeletes());
 
-<<<<<<< HEAD
-        settings = ImmutableSettings.builder()
+        settings = Settings.builder()
                 .put(EngineConfig.INDEX_GC_DELETES_SETTING, 1000, TimeUnit.MILLISECONDS)
-=======
-        settings = Settings.builder()
-                .put(EngineConfig.INDEX_GC_DELETES_SETTING, 1000)
->>>>>>> e97353e8
                 .build();
         client().admin().indices().prepareUpdateSettings("foo").setSettings(settings).get();
         assertEquals(engine.getGcDeletesInMillis(), 1000);
